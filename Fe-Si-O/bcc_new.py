# Benchmarks for the solid solution class
import os, sys, numpy as np, matplotlib.pyplot as plt
#hack to allow scripts to be placed in subdirectories next to burnman:
if not os.path.exists('burnman') and os.path.exists('../burnman'):
    sys.path.insert(1,os.path.abspath('..'))

import burnman
from burnman import minerals
from burnman import tools
from burnman.mineral import Mineral
from burnman.chemicalpotentials import *
from burnman import constants

import numpy as np
import matplotlib.pyplot as plt
import matplotlib.image as mpimg

from fitting_functions import *
from scipy import optimize

R=constants.gas_constant

"""
kronecker delta function for integers
"""
kd = lambda x, y: 1 if x == y else 0

'''
# Order-disorder model for FeSi

Notes:
The bcc phase is pretty complicated, with structural changes:
A2->B2->D03

The D03 structure appears around 25 at% Si (as [Fe]0.5[Si]0.25[Si]0.25) at low P and T, probably becoming unstable at about 60 GPa. It has a fairly limited stability range above about 20 GPa, especially at temperatures > 1500 C. At ambient pressure, above the Curie temperature the B2-D03 transition is second order, but below this temperature (~700 C at 10 at.% Si) B2 and D03 structures can coexist, due to interactions between magnetic and chemical ordering.

To describe the D03 structure as well as B2 requires three sites, four endmembers and two order parameters:
Fe    (A2)  [Fe]0.5[Fe]0.25[Fe]0.25 
FeSi  (B2)  [Fe]0.5[Fe]0.25[Si]0.25 
Fe3Si (D03) [Fe]0.5[Si]0.25[Si]0.25
Si    (A2)  [Si]0.5[Si]0.25[Si]0.25

With only B2 to worry about, there are two sites and three endmembers:
Fe    (A2)  [Fe]0.5[Fe]0.5
FeSi  (B2)  [Fe]0.5[Si]0.5
Si    (A2)  [Si]0.5[Si]0.5


Another complication is the magnetism in the phase. Lacaze and Sundman (1991) proposed a quadratic compositional dependence of the Curie temperature and linear dependence on the magnetic moment (i.e. no effect of ordering).

'''
def _phi( molar_fractions, alpha):
    phi=np.array([alpha[i]*molar_fractions[i] for i in range(len(molar_fractions))])
    phi=np.divide(phi, np.sum(phi))
    return phi

def _magnetic_gibbs(temperature, Tc, magnetic_moment, structural_parameter):
    """
    Returns the magnetic contribution to the Gibbs free energy [J/mol]
    Expressions are those used by Chin, Hertzman and Sundman (1987)
    as reported in Sundman in the Journal of Phase Equilibria (1991)
    """
    tau=temperature/Tc

    A = (518./1125.) + (11692./15975.)*((1./structural_parameter) - 1.)
    if tau < 1: 
        f=1.-(1./A)*(79./(140.*structural_parameter*tau) + (474./497.)*(1./structural_parameter - 1.)*(np.power(tau, 3.)/6. + np.power(tau, 9.)/135. + np.power(tau, 15.)/600.))
    else:
        f=-(1./A)*(np.power(tau,-5)/10. + np.power(tau,-15)/315. + np.power(tau, -25)/1500.)
    return constants.gas_constant*temperature*np.log(magnetic_moment + 1.)*f
        

def magnetic(X, endmember_magnetic_moments, endmember_tcs, endmember_alphas, WBs, WTcs, structural_parameter, temperature):

    phi=_phi(X, endmember_alphas)

    # magnetic_moment and tc value at X
    Tc=np.dot(endmember_tcs.T, X) + np.dot(endmember_alphas.T,X)*np.dot(phi.T,np.dot(WTcs,phi))

    if Tc > 1.e-12:
        tau=temperature/Tc
        magnetic_moment=np.dot(endmember_magnetic_moments, X) + np.dot(endmember_alphas.T,X)*np.dot(phi.T,np.dot(WBs,phi))
        Gmag=_magnetic_gibbs(temperature, Tc, magnetic_moment, structural_parameter)

        A = (518./1125.) + (11692./15975.)*((1./structural_parameter) - 1.)
        if tau < 1: 
            f=1.-(1./A)*(79./(140.*structural_parameter*tau) + (474./497.)*(1./structural_parameter - 1.)*(np.power(tau, 3.)/6. + np.power(tau, 9.)/135. + np.power(tau, 15.)/600.))
        else:
            f=-(1./A)*(np.power(tau,-5)/10. + np.power(tau,-15)/315. + np.power(tau, -25)/1500.)
        b=(474./497.)*(1./structural_parameter - 1.)
        a=[-79./(140.*structural_parameter), -b/6., -b/135., -b/600., -1./10., -1./315., -1./1500.]
            
        # Now calculate local change in B, Tc with respect to X_1
        # Endmember excesses
            
        dtaudtc=-temperature/(Tc*Tc)
        if tau < 1: 
            dfdtau=(1./A)*(-a[0]/(tau*tau) + 3.*a[1]*np.power(tau, 2.) + 9.*a[2]*np.power(tau, 8.) + 15.*a[3]*np.power(tau, 14.))
        else:
            dfdtau=(1./A)*(-5.*a[4]*np.power(tau,-6) - 15.*a[5]*np.power(tau,-16) - 25.*a[6]*np.power(tau, -26))
    else:
        Gmag=dfdtau=dtaudtc=magnetic_moment=f=0.0
            
    partial_B=np.zeros(len(X))
    partial_Tc=np.zeros(len(X))
    endmember_Gmag=np.zeros(len(X))
    for l in range(len(X)):
        if endmember_tcs[l] > 1.e-12:
            endmember_Gmag[l] = _magnetic_gibbs(temperature, endmember_tcs[l], endmember_magnetic_moments[l], structural_parameter)

        q=np.array([kd(i,l)-phi[i] for i in range(len(X))])
        partial_B[l]=endmember_magnetic_moments[l]-endmember_alphas[l]*np.dot(q,np.dot(WBs,q))
        partial_Tc[l]=endmember_tcs[l]-endmember_alphas[l]*np.dot(q,np.dot(WTcs,q))

    tc_diff = partial_Tc - Tc
    magnetic_moment_diff= partial_B - magnetic_moment

    dGdXdist=constants.gas_constant*temperature*(magnetic_moment_diff*f/(magnetic_moment + 1.) + dfdtau*dtaudtc*tc_diff*np.log(magnetic_moment + 1.))

    endmember_contributions=np.dot(endmember_Gmag, X) 

    # Calculate partials
    return Gmag - endmember_contributions + dGdXdist, Gmag - endmember_contributions

endmember_magnetic_moments=np.array([2.2, 1.1, 0.0])
endmember_tcs=np.array([1043., 521.5, 0.])
endmember_alphas=np.array([1.0, 1.0, 1.0])
WBs = np.array([[0.0, 0.0, 0.0],[0.0,0.0,0.0],[0.0,0.0,0.0]])
WTcs = np.array([[0.0, 0.0, 0.0],[0.0,0.0,0.0],[0.0,0.0,0.0]])
structural_parameter=0.4

'''

A2-B2 only...

'''


def eqm_order(Q, X, T, m, n, DeltaH, W): # Wab, Wao, Wbo

    A = DeltaH + (m+n)*W[1] - n*W[0]
    B = 2./(m+n)*(-m*m*W[1] + m*n*(W[0] - W[1] - W[2]) - n*n*W[2])
    C = m*(W[2] - W[1] - W[0]) + n*(W[2] - W[1] + W[0])

    pa = 1. - X - m/(m+n)*Q
    pb = X - n/(m+n)*Q

    Kd=(1.-pa)*(1.-pb)/(pa*pb)
    return A + B*Q + C*X + m*n*R*T*np.log(Kd)



# Test diopside jadeite
X=0.5
m=1.
n=1.
DeltaH=-6000.
W=[26000., 16000., 16000.] # convergent ordering

temperatures=np.linspace(373.15, 1373.15, 101)
order=np.empty_like(temperatures)
for i, T in enumerate(temperatures):
    order[i]=optimize.fsolve(eqm_order, 0.999*X*2, args=(X, T, m, n, DeltaH, W))

plt.plot( temperatures, order, linewidth=1, label='order')
plt.title('FeSi ordering')
plt.xlabel("Temperature")
plt.ylabel("Order")
plt.legend(loc='upper right')
plt.show()



# Convergent ordering for B2:
m=n=0.5

X0=0.2
Tc0=1673.15 # X=0.2

'''
X=0.5
Tc=Tc0*(X*(1.-X))/(X0*(1.-X0)) # convert critical temperature
W[0]=-45.8e3
#W[0]=-43.5e3
B = -constants.gas_constant*Tc # (X=0.5)
# B = (0.5*Wab - Wao - Wbo) = (0.5*Wab - 2.0*Wao)

W[1] = (0.5*W[0] - B)/2.0
W[2] = W[1]
DeltaH=0.5*W[0] - W[1] # A+CX = 0, thus A=0

print DeltaH, W, B, Tc 
'''

Si_activity_data=[]
for line in open('data/Sakao_Elliott_1975_activity_coeff_Si_bcc.dat'):
    content=line.strip().split()
    if content[0] != '%':
        Si_activity_data.append(map(float,content))

Si_activity_data = zip(*Si_activity_data)

def activity_coefficient_Si(X, T, m, n, DeltaH, W):
    Q=optimize.fsolve(eqm_order, 0.999*X*2, args=(X, T, m, n, DeltaH, W))[0]
    po=Q
    pa=1. - X - 0.5*Q
    pb=X - 0.5*Q
    RTlngSi=pa*(1.-pb)*W[0] - pa*po*W[1] + (1.-pb)*po*W[2]

    magnetic_Si_activity_contribution=magnetic([1.-X, 0., X], endmember_magnetic_moments, endmember_tcs, endmember_alphas, WBs, WTcs, structural_parameter,T)[0][2]

    #RTlnaidealSi=0.5*constants.gas_constant*T*np.log(pb*(1.-pa))
    
    #return (RTlngSi + RTlnaidealSi)/(constants.gas_constant*T)
    return (RTlngSi+magnetic_Si_activity_contribution)/(constants.gas_constant*T)


def fit_Ws(data, Wh, Ws):
    RTlngSi=[]
    for datum in data:
        T, X = datum
        W = [Wh - T*Ws, 0., 0.] 
        DeltaH = 0.5*W[0]
        RTlngSi.append(activity_coefficient_Si(X, T, m, n, DeltaH, W))
    return np.array(RTlngSi)
        
temperatures = Si_activity_data[0]
compositions = Si_activity_data[1]

xdata= zip(*[temperatures, compositions])
ydata = np.array(Si_activity_data[2])


popt, pcov = optimize.curve_fit(fit_Ws, xdata, ydata)
Wh, Ws = popt

print 'Interaction parameters:', Wh, Ws




temperatures=np.linspace(Tc0-50., Tc0+50., 101)
order=np.empty_like(temperatures)
X=0.2
m=n=0.5
for i, T in enumerate(temperatures):
    W = [Wh - T*Ws, 0., 0.] 
    DeltaH = 0.5*W[0]
    order[i]=optimize.fsolve(eqm_order, 0.999*X*2, args=(X, T, m, n, DeltaH, W))[0]

plt.plot( temperatures, order, linewidth=1, label='order')
plt.title('FeSi ordering')
plt.xlabel("Temperature")
plt.ylabel("Order")
plt.legend(loc='upper right')
plt.show()



from burnman.solidsolution import SolidSolution
from burnman.solutionmodel import *
from burnman.processchemistry import read_masses, dictionarize_formula, formula_mass

atomic_masses=read_masses()
class bcc_Fe_Si(burnman.SolidSolution):
    def __init__(self, molar_fractions=None):
        self.name='BCC Fe-Si solid solution'
        structural_parameter=0.4
        magnetic_moments=[2.22, 1.11, 0.0]
        Tcs=[1043., 521.5, 0.]
        magnetic_moment_excesses=[[0., 0.], [0.]]
        Tc_excesses=[[0., 0.], [0.]]
        magnetic_parameters=[structural_parameter, magnetic_moments, Tcs, magnetic_moment_excesses, Tc_excesses]

        endmembers = [[minerals.Myhill_calibration_iron.bcc_iron(), '[Fe]0.5[Fe]0.5'],[minerals.Fe_Si_O.FeSi_B2(), '[Fe]0.5[Si]0.5'],[minerals.Fe_Si_O.Si_bcc_A2(), '[Si]0.5[Si]0.5']]
<<<<<<< HEAD
        enthalpy_interaction=[[0.e3, -59650.],[0.e3]]
        entropy_interaction=[[0.e3, -9.4943],[0.e3]]
        volume_interaction=[[0.e3, ((7.31 - (9.2+7.09)/2.)*1.e-6)*4],[0.e3]] # V (Fe0.5Si0.5 dis) from Brosh et al., 2009, Pearson
=======
        enthalpy_interaction=[[0.e3, -59.650e3],[0.e3]]
        entropy_interaction=[[0.e3, -9.494],[0.e3]]
        volume_interaction=[[0.e3, 0.e3],[0.e3]]
>>>>>>> 33948f5b
        burnman.SolidSolution.__init__(self, endmembers, \
                                           burnman.solutionmodel.SymmetricRegularSolution_w_magnetism(endmembers, magnetic_parameters, enthalpy_interaction, volume_interaction, entropy_interaction), molar_fractions)

bcc=bcc_Fe_Si()

<<<<<<< HEAD
# Check that deltaH = 0.5*W[0]
bcc.set_composition([0.0, 1.0, 0.0])
temperatures=np.linspace(1000., 2000., 2)
for T in temperatures:
    bcc.set_state(1.e5, T)
    print bcc.gibbs - (0.5*bcc.endmembers[0][0].gibbs + 0.5*bcc.endmembers[2][0].gibbs), (Wh - T*Ws)/2.
=======
>>>>>>> 33948f5b


plt.plot( Si_activity_data[1], Si_activity_data[2], marker='.', linestyle='none', label='Sakao and Elliott, 1975')

compositions=np.linspace(0.01, 0.09, 20)
lnactivity=np.empty_like(compositions)
for T in [1373.15, 1473.15, 1573.15, 1623.15]:
    for i, X in enumerate(compositions):
        bcc.set_composition([1.-X, 0.0, X])
        bcc.set_state(1.e5, T)
        lnactivity[i]=bcc.log_activity_coefficients[2]
    plt.plot( compositions, lnactivity, linewidth=1, label=str(T)+' K')


plt.title('FeSi ordering')
plt.xlabel("Composition")
plt.ylabel("log gamma_Si")
plt.legend(loc='lower right')
plt.show()



temperature=1473.15
compositions=np.linspace(0, 1, 101)
val1=np.empty_like(compositions)
val2=np.empty_like(compositions)
val3=np.empty_like(compositions)
for i, X0 in enumerate(compositions):
    X=[X0, 1.-X0, 0.0] # FeSi (ordered) to Fe
    val1[i]=np.dot(np.array(bcc.solution_model._magnetic_excess_partial_gibbs( 1.e5, temperature, X)), np.array(X))
    X=[0.5+X0/2., 0.0, 0.5-X0/2.] # FeSi (disordered) to Fe
    val2[i]=np.dot(np.array(bcc.solution_model._magnetic_excess_partial_gibbs( 1.e5, temperature, X)), np.array(X))
    X=[X0, 0.0, 1.0-X0] # Si to Fe (disordered)     
    val3[i]=np.dot(np.array(bcc.solution_model._magnetic_excess_partial_gibbs( 1.e5, temperature, X)), np.array(X))


plt.plot( compositions, val1, 'g-', linewidth=1, label='FeSi (ordered) to Fe')
plt.plot( compositions, val2, 'r-', linewidth=1, label='FeSi (disordered) to Fe')
plt.plot( compositions, val3, 'b-', linewidth=1, label='Si to Fe')
plt.title('Magnetic gibbs')
plt.xlabel("X (Fe)")
plt.ylabel("Magnetic gibbs contribution (J/mol)")
plt.legend(loc='upper right')
plt.show()



# Calculate Gibbs of the bcc phase at the composition and temperature of interest...

# 1) Calculate equilibrium order
# 2) Calculate gibbs
# 3) Calculate activities



X=0.15
temperatures=np.linspace(600., 2800., 101)
order=np.empty_like(temperatures)
m=n=0.5

for i, T in enumerate(temperatures):
    W = [Wh - T*Ws, 0., 0.]
    bcc.set_composition([0.5, 0.0, 0.5])
    bcc.set_state(1.e5, T)
    DeltaH = bcc.endmembers[1][0].gibbs - (0.5*(bcc.endmembers[0][0].gibbs+bcc.endmembers[2][0].gibbs) + bcc.excess_magnetic_gibbs)
    order[i]=optimize.fsolve(eqm_order, 0.999*X*2, args=(X, T, m, n, DeltaH, W))[0]


plt.plot( temperatures, order, linewidth=1, label='order')
plt.title('FeSi ordering')
plt.xlabel("Temperature (K)")
plt.ylabel("Order")
plt.legend(loc='upper right')
plt.show()
<|MERGE_RESOLUTION|>--- conflicted
+++ resolved
@@ -273,29 +273,15 @@
         magnetic_parameters=[structural_parameter, magnetic_moments, Tcs, magnetic_moment_excesses, Tc_excesses]
 
         endmembers = [[minerals.Myhill_calibration_iron.bcc_iron(), '[Fe]0.5[Fe]0.5'],[minerals.Fe_Si_O.FeSi_B2(), '[Fe]0.5[Si]0.5'],[minerals.Fe_Si_O.Si_bcc_A2(), '[Si]0.5[Si]0.5']]
-<<<<<<< HEAD
-        enthalpy_interaction=[[0.e3, -59650.],[0.e3]]
-        entropy_interaction=[[0.e3, -9.4943],[0.e3]]
-        volume_interaction=[[0.e3, ((7.31 - (9.2+7.09)/2.)*1.e-6)*4],[0.e3]] # V (Fe0.5Si0.5 dis) from Brosh et al., 2009, Pearson
-=======
         enthalpy_interaction=[[0.e3, -59.650e3],[0.e3]]
         entropy_interaction=[[0.e3, -9.494],[0.e3]]
         volume_interaction=[[0.e3, 0.e3],[0.e3]]
->>>>>>> 33948f5b
         burnman.SolidSolution.__init__(self, endmembers, \
                                            burnman.solutionmodel.SymmetricRegularSolution_w_magnetism(endmembers, magnetic_parameters, enthalpy_interaction, volume_interaction, entropy_interaction), molar_fractions)
 
+
 bcc=bcc_Fe_Si()
 
-<<<<<<< HEAD
-# Check that deltaH = 0.5*W[0]
-bcc.set_composition([0.0, 1.0, 0.0])
-temperatures=np.linspace(1000., 2000., 2)
-for T in temperatures:
-    bcc.set_state(1.e5, T)
-    print bcc.gibbs - (0.5*bcc.endmembers[0][0].gibbs + 0.5*bcc.endmembers[2][0].gibbs), (Wh - T*Ws)/2.
-=======
->>>>>>> 33948f5b
 
 
 plt.plot( Si_activity_data[1], Si_activity_data[2], marker='.', linestyle='none', label='Sakao and Elliott, 1975')
@@ -350,23 +336,3 @@
 # 3) Calculate activities
 
 
-
-X=0.15
-temperatures=np.linspace(600., 2800., 101)
-order=np.empty_like(temperatures)
-m=n=0.5
-
-for i, T in enumerate(temperatures):
-    W = [Wh - T*Ws, 0., 0.]
-    bcc.set_composition([0.5, 0.0, 0.5])
-    bcc.set_state(1.e5, T)
-    DeltaH = bcc.endmembers[1][0].gibbs - (0.5*(bcc.endmembers[0][0].gibbs+bcc.endmembers[2][0].gibbs) + bcc.excess_magnetic_gibbs)
-    order[i]=optimize.fsolve(eqm_order, 0.999*X*2, args=(X, T, m, n, DeltaH, W))[0]
-
-
-plt.plot( temperatures, order, linewidth=1, label='order')
-plt.title('FeSi ordering')
-plt.xlabel("Temperature (K)")
-plt.ylabel("Order")
-plt.legend(loc='upper right')
-plt.show()
