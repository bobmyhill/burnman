# BurnMan - a lower mantle toolkit
# Copyright (C) 2012-2014, Myhill, R., Heister, T., Unterborn, C., Rose, I. and Cottaar, S.
# Released under GPL v2 or later.

import numpy as np

from burnman import Mineral
from solutionmodel import SolutionModel
from solutionmodel import kd


class SolidSolution(Mineral):
    """
    This is the base class for all solid solutions. 
    Site occupancies, endmember activities and the constant
    and pressure and temperature dependencies of the excess 
    properties can be queried after using set_composition()
    States of the solid solution can only be queried after setting 
    the pressure, temperature and composition using set_state().

    This class is available as :class:`burnman.SolidSolution`.
    It uses an instance of :class:`burnman.SolutionModel` to 
    calculate interaction terms between endmembers.

    All the solid solution parameters are expected to be in SI units.  This
    means that the interaction parameters should be in J/mol, with the T 
    and P derivatives in J/K/mol and m^3/mol.
    """

    def __init__(self, endmembers, solution_model=SolutionModel(), molar_fractions=None):
        """
        Set up matrices to speed up calculations for when P, T, X is defined.

        Parameters
        ----------
        endmembers: list of :class:`burnman.Mineral`
            List of endmembers in this solid solution.
        solution_model: :class:`burnman.SolutionModel`
            SolutionModel to use.
        """

        # Initialise the solid solution inputs
        self.endmembers = endmembers
        self.solution_model = solution_model

        # Number of endmembers in the solid solution
        self.n_endmembers = len(endmembers)

        self.endmember_names = []
        for i in range(self.n_endmembers):
            self.endmembers[i][0].set_method(self.endmembers[i][0].params['equation_of_state'])
            try:
                self.endmember_names.append(self.endmembers[i][0].params['name'])
            except AttributeError:
                self.endmember_names.append('')
<<<<<<< HEAD

        if molar_fractions is not None:
            self.molar_fractions = molar_fractions
            self.set_composition(molar_fractions)
=======
>>>>>>> ba3cef6d

    def get_endmembers(self):
        return self.endmembers

    def set_composition(self, molar_fractions ):
        """
        Set the composition for this solid solution.

        Parameters
        ----------
        molar_fractions: list of float
            molar abundance for each endmember, needs to sum to one.
        """
        assert(len(self.endmembers) == len(molar_fractions))
        assert(sum(molar_fractions) > 0.9999)
        assert(sum(molar_fractions) < 1.0001)
        self.molar_fractions = molar_fractions 

        self.endmember_compositions=[self.endmembers[i][0].composition for i in range(self.n_endmembers)]
        self.composition=dict()
        for i, composition in enumerate(self.endmember_compositions):
            for element in composition:
                if element not in self.composition:
                    self.composition[element] = molar_fraction[i]*composition[element]
                else:
                    self.composition[element] += molar_fraction[i]*composition[element]
                
        

        self.endmember_compositions=[self.endmembers[i][0].composition for i in range(self.n_endmembers)]
        self.composition=dict()
        for i, composition in enumerate(self.endmember_compositions):
            for element in composition:
                if element not in self.composition:
                    self.composition[element] = molar_fraction[i]*composition[element]
                else:
                    self.composition[element] += molar_fraction[i]*composition[element]
                
        

    def set_method(self, method):
        for i in range(self.n_endmembers):
            self.endmembers[i][0].set_method(method)
        self.method = self.endmembers[0][0].method

    def molar_mass(self):
        """
        Returns molar mass of the mineral [kg/mol]
        """
        molar_mass = sum([ self.endmembers[i][0].molar_mass()*self.molar_fractions[i] for i in range(self.n_endmembers) ])
        return molar_mass

    def set_state(self, pressure, temperature):
        self.pressure=pressure
        self.temperature=temperature

        # Set the state of all the endmembers
        for i in range(self.n_endmembers):
            self.endmembers[i][0].set_state(pressure, temperature)

        self.excess_partial_gibbs = self.solution_model.excess_partial_gibbs_free_energies( pressure, temperature, self.molar_fractions)
        self.excess_gibbs = self.solution_model.excess_gibbs_free_energy( pressure, temperature, self.molar_fractions)
        self.partial_gibbs = np.array([self.endmembers[i][0].gibbs for i in range(self.n_endmembers)]) + self.excess_partial_gibbs
        self.gibbs= sum([ self.endmembers[i][0].gibbs * self.molar_fractions[i] for i in range(self.n_endmembers) ]) + self.excess_gibbs

        self.excess_enthalpy = self.solution_model.excess_enthalpy( pressure, temperature, self.molar_fractions)
        self.excess_entropy = self.solution_model.excess_entropy( pressure, temperature, self.molar_fractions)
        self.excess_volume = self.solution_model.excess_volume( pressure, temperature, self.molar_fractions)

        self.H = sum([ self.endmembers[i][0].H * self.molar_fractions[i] for i in range(self.n_endmembers) ]) + self.excess_enthalpy
        self.S = sum([ self.endmembers[i][0].S * self.molar_fractions[i] for i in range(self.n_endmembers) ]) + self.excess_entropy
        self.V = sum([ self.endmembers[i][0].V * self.molar_fractions[i] for i in range(self.n_endmembers) ]) + self.excess_volume
        self.C_p = sum([ self.endmembers[i][0].C_p * self.molar_fractions[i] for i in range(self.n_endmembers) ])
        self.alpha = (1./self.V) * sum([ self.endmembers[i][0].alpha * self.endmembers[i][0].V * self.molar_fractions[i] for i in range(self.n_endmembers) ])
        self.K_T = self.V * 1./(sum([ self.endmembers[i][0].V / (self.endmembers[i][0].K_T)  * self.molar_fractions[i] for i in range(self.n_endmembers) ]))
 
        G_list = [ self.endmembers[i][0].G for i in range(self.n_endmembers) ]
        if 0.0 in G_list:
            self.G = 0.0
        else:
            self.G = self.V * 1./(sum([ self.endmembers[i][0].V / (self.endmembers[i][0].G)  * self.molar_fractions[i] for i in range(self.n_endmembers) ]))

        # Derived properties
        self.C_v = self.C_p - self.V*temperature*self.alpha*self.alpha*self.K_T

        # C_v and C_p -> 0 as T -> 0
        if temperature<1e-10:
            self.K_S = self.K_T
            self.gr = float('nan')
        else:
            self.K_S = self.K_T*self.C_p/self.C_v
            self.gr = self.alpha*self.K_T*self.V/self.C_v     

    def calcgibbs(self, pressure, temperature, molar_fractions): 
        return sum([ self.endmembers[i][0].calcgibbs(pressure, temperature) * molar_fractions[i] for i in range(self.n_endmembers) ]) + self.solution_model.excess_gibbs_free_energy( pressure, temperature, molar_fractions)

    def calcpartialgibbsexcesses(self, pressure, temperature, molar_fractions):
        return self.solution_model.excess_partial_gibbs_free_energies(self, pressure, temperature, molar_fractions)<|MERGE_RESOLUTION|>--- conflicted
+++ resolved
@@ -53,13 +53,10 @@
                 self.endmember_names.append(self.endmembers[i][0].params['name'])
             except AttributeError:
                 self.endmember_names.append('')
-<<<<<<< HEAD
 
         if molar_fractions is not None:
             self.molar_fractions = molar_fractions
             self.set_composition(molar_fractions)
-=======
->>>>>>> ba3cef6d
 
     def get_endmembers(self):
         return self.endmembers
