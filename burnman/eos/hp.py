# BurnMan - a lower mantle toolkit
# Copyright (C) 2012-2014, Myhill, R., Heister, T., Unterborn, C., Rose, I. and Cottaar, S.
# Released under GPL v2 or later.

import numpy as np
import warnings

import modified_tait as mt
import equation_of_state as eos

import einstein

from burnman.endmemberdisorder import *


T_0=298.15 # Standard temperature = 25 C


class HP_TMT(eos.EquationOfState):
    """
    Base class for the Holland and Powell (2011) correction to
    the generic modified Tait equation of state (class MT).


    An instance "m" of a Mineral can be assigned this 
    equation of state with the command m.set_method('hp_tmt')
    (or by initialising the class with the param 
    equation_of_state = 'hp_tmt'
    """

    def volume(self, pressure,temperature,params):
        """
        Returns volume [m^3] as a function of pressure [Pa] and temperature [K]
        EQ 12
        """
        Pth=self.__relative_thermal_pressure(temperature,params)
        return mt.volume(pressure-Pth, params)

    def pressure(self, temperature, volume, params):
        """
        Returns pressure [Pa] as a function of temperature [K] and volume[m^3]
        EQ B7
        """
        Pth=self.__relative_thermal_pressure(temperature,params)
        return mt.modified_tait(params['V_0']/volume, params) + Pth
                  
    def grueneisen_parameter(self, pressure, temperature, volume, params):
        """
        Returns grueneisen parameter [unitless] as a function of pressure,
        temperature, and volume.
        """
        alpha = self.thermal_expansivity (pressure, temperature, volume, params)
        K_T = self.isothermal_bulk_modulus (pressure, temperature, volume, params)
        C_V = self.heat_capacity_v( pressure, temperature, volume, params)
        return alpha * K_T * volume / C_V

    def isothermal_bulk_modulus(self, pressure,temperature,volume, params):
        """
        Returns isothermal bulk modulus [Pa] as a function of pressure [Pa],
        temperature [K], and volume [m^3].  EQ 13+2
        """
        Pth=self.__relative_thermal_pressure(temperature,params)
        return mt.bulk_modulus(pressure-Pth, params)

    #calculate the shear modulus as a function of P, V, and T
    def shear_modulus(self, pressure, temperature, volume, params):
        """
        Not implemented. 
        Returns 0. 
        Could potentially apply a fixed Poissons ratio as a rough estimate.
        """
        return 0.

    # Cv, heat capacity at constant volume
    def heat_capacity_v(self, pressure, temperature, volume, params):
        """
        Returns heat capacity at constant volume at the pressure, temperature, and volume [J/K/mol].
        """
        C_p=self.heat_capacity_p(pressure, temperature, volume, params)
        V=self.volume(pressure,temperature,params)
        alpha=self.thermal_expansivity(pressure, temperature, volume , params)
        K_T=self.isothermal_bulk_modulus(pressure,temperature,volume, params)
        return C_p - V*temperature*alpha*alpha*K_T

    def thermal_expansivity(self, pressure, temperature, volume , params):
        """
        Returns thermal expansivity at the pressure, temperature, and volume [1/K]
        Replace -Pth in EQ 13+1 with P-Pth for non-ambient temperature 
        """
        a, b, c = mt.tait_constants(params)
        Pth=self.__relative_thermal_pressure(temperature,params)
<<<<<<< HEAD
        psubpth=pressure-Pth
        C_V0 = einstein.heat_capacity_v( T_0, params['T_einstein'], params['n'] )
        C_V =  einstein.heat_capacity_v(temperature, params['T_einstein'], params['n'])
=======
        psubpth=pressure-params['P_0']-Pth

        C_V0 = einstein.heat_capacity_v( params['T_0'], params['einstein_T'], params['n'] )
        C_V =  einstein.heat_capacity_v(temperature, params['einstein_T'],params['n'])
>>>>>>> 5299c725
        alpha = params['a_0'] * (C_V/C_V0) *1./((1.+b*psubpth)*(a + (1.-a)*np.power((1+b*psubpth), c)))
 
        return alpha

    def heat_capacity_p0(self,temperature,params):
        """
        Returns heat capacity at ambient pressure as a function of temperature [J/K/mol]
        Cp = a + bT + cT^-2 + dT^-0.5 in Holland and Powell, 2011
        """
        Cp = params['Cp'][0] + params['Cp'][1]*temperature + params['Cp'][2]*np.power(temperature,-2.) + params['Cp'][3]*np.power(temperature,-0.5)
        return Cp

    def heat_capacity_p_einstein(self, pressure, temperature, volume, params):
        """
        Returns heat capacity at constant pressure at the pressure, temperature, and volume, using the C_v and Einstein model [J/K/mol]
        WARNING: Only for comparison with internally self-consistent C_p
        """
        alpha = self.thermal_expansivity(pressure, temperature, volume, params)
        gr = self.grueneisen_parameter(pressure, temperature, volume, params)
        C_v = self.heat_capacity_v(pressure, temperature, volume, params)
        C_p = C_v*(1. + gr * alpha * temperature)
        return C_p


    def adiabatic_bulk_modulus(self,pressure,temperature,volume,params):
        """
        Returns adiabatic bulk modulus [Pa] as a function of pressure [Pa],
        temperature [K], and volume [m^3].  
        """
        K_T= self.isothermal_bulk_modulus(pressure,temperature,volume,params)
        alpha = self.thermal_expansivity(pressure,temperature,volume,params)
        C_p = self.heat_capacity_p(pressure, temperature, volume, params)
        C_v = self.heat_capacity_v(pressure, temperature, volume, params)
        K_S = K_T*C_p/C_v
        return K_S

    def gibbs_free_energy(self,pressure,temperature, volume, params):
        """
        Returns the gibbs free energy [J/mol] as a function of pressure [Pa]
        and temperature [K].
        """
        # Calculate temperature and pressure integrals
        a, b, c = mt.tait_constants(params)
        Pth=self.__relative_thermal_pressure(temperature,params)

        psubpth=pressure-params['P_0']-Pth

        # EQ 13
<<<<<<< HEAD

        if b*Pth > 1.:
            warnings.warn( 'b*Pth > 1, temperature too high for Modified Tait EoS', stacklevel=2 )
            intVdP = pressure*params['V_0']*(1. - a + (a*( -np.power((1. + b*(pressure-Pth)), 1.-c))/(b*(c-1.)*pressure)))
        else:
            intVdP = pressure*params['V_0']*(1. - a + (a*(np.power((1.-b*Pth), 1.-c) - np.power((1. + b*(pressure-Pth)), 1.-c))/(b*(c-1.)*pressure)))
=======
        intVdP = (pressure-params['P_0'])*params['V_0']*(1. - a + (a*(np.power((1.-b*Pth), 1.-c) - np.power((1. + b*(psubpth)), 1.-c))/(b*(c-1.)*(pressure-params['P_0']))))
>>>>>>> 5299c725

        # Add order-disorder terms if required
        if params.has_key('landau_Tc'): # For a phase transition described by Landau term
            Gdisord=gibbs_disorder_Landau(pressure, temperature, params)
        else:
            if params.has_key('BW_deltaH'): # Add Bragg-Williams disordering
                Gdisord=gibbs_disorder_BW(pressure, temperature, params) - gibbs_disorder_BW(params['P_0'], params['T_0'], params)
            else:
                Gdisord=0.0

        if params.has_key('magnetic_moment'):
            Gmagnetic=self._magnetic_gibbs(pressure, temperature, params)
        else:
            Gmagnetic=0.0

        return params['H_0'] + self.__intCpdT(temperature, params) - temperature*(params['S_0'] + self.__intCpoverTdT(temperature, params)) + intVdP + Gdisord + Gmagnetic


    def entropy(self,pressure,temperature, volume, params):
        """
        Returns the entropy [J/K/mol] as a function of pressure [Pa]
        and temperature [K].
        """
        a, b, c = mt.tait_constants(params)
        Pth=self.__relative_thermal_pressure(temperature,params)

<<<<<<< HEAD
        ksi_over_ksi_0=einstein.heat_capacity_v( temperature, params['T_einstein'], params['n'] )/einstein.heat_capacity_v( T_0, params['T_einstein'], params['n'] )
=======
        ksi_over_ksi_0=einstein.heat_capacity_v( temperature, params['einstein_T'], params['n'] )/einstein.heat_capacity_v( params['T_0'], params['einstein_T'], params['n'] )
>>>>>>> 5299c725

        dintVdpdx=(params['V_0']*params['a_0']*params['K_0']*a*ksi_over_ksi_0)*(np.power((1.+b*(pressure-params['P_0']-Pth)), 0.-c) - np.power((1.-b*Pth), 0.-c))

        # Add order-disorder terms if required
        if params.has_key('landau_Tc'): # For a phase transition described by Landau term
            Sdisord=entropy_disorder_Landau(pressure, temperature, params)
        else:
            if params.has_key('BW_deltaH'): # Add Bragg-Williams disordering
                Sdisord=entropy_disorder_BW(pressure, temperature, params) - entropy_disorder_BW(params['P_0'], params['T_0'], params)
            else:
                Sdisord=0.0

        return params['S_0'] + self.__intCpoverTdT(temperature, params) + dintVdpdx + Sdisord

    def enthalpy(self, pressure, temperature, volume, params):
        """
        Returns the enthalpy [J/mol] as a function of pressure [Pa]
        and temperature [K].
        """
        gibbs=self.gibbs_free_energy(pressure,temperature,volume, params)
        entropy=self.entropy(pressure,temperature,volume, params)
        
        # Add order-disorder terms if required
        if params.has_key('landau_Tc'): # For a phase transition described by Landau term
            Hdisord=enthalpy_disorder_Landau(pressure, temperature, params)
        else:
            if params.has_key('BW_deltaH'): # Add Bragg-Williams disordering
                Hdisord=enthalpy_disorder_BW(pressure, temperature, params) - enthalpy_disorder_BW(params['P_0'], params['T_0'], params)
            else:
                Hdisord=0.0

        return gibbs + temperature*entropy + Hdisord

    def heat_capacity_p(self, pressure, temperature, volume, params):
        """
        Returns the heat capacity [J/K/mol] as a function of pressure [Pa]
        and temperature [K].
        """
        a, b, c = mt.tait_constants(params)
        Pth=self.__relative_thermal_pressure(temperature,params)

<<<<<<< HEAD
        ksi_over_ksi_0=einstein.heat_capacity_v( temperature, params['T_einstein'], params['n'] )/einstein.heat_capacity_v( T_0, params['T_einstein'], params['n'] )
=======
        ksi_over_ksi_0=einstein.heat_capacity_v( temperature, params['einstein_T'], params['n'] )/einstein.heat_capacity_v( params['T_0'], params['einstein_T'], params['n'] )
>>>>>>> 5299c725

        dSdT=params['V_0']*params['K_0']*np.power((ksi_over_ksi_0*params['a_0']),2.0)*(np.power((1.+b*(pressure-params['P_0']-Pth)), -1.-c) - np.power((1.-b*Pth), -1.-c))

        # Add order-disorder terms if required
        if params.has_key('landau_Tc'): # For a phase transition described by Landau term
            Cpdisord=heat_capacity_p_disorder_Landau(pressure, temperature, params)
        else:
            Cpdisord=0.0

        return self.heat_capacity_p0(temperature,params) + temperature*dSdT + Cpdisord
    
    def __thermal_pressure(self,T,params):
        """
        Returns thermal pressure [Pa] as a function of T [K] 
        EQ 12 - 1 of Holland and Powell, 2011 
        """

        # This is basically the mie-gruneisen equation of state for thermal
        # pressure using an Einstein model for heat capacity.  The additional
        # assumption that they make is that alpha*K/Cv, (or gamma / V) is 
        # constant over a wide range of compressions.

        # Note that the xi function in HP2011 is just the Einstein heat capacity
        # divided by 3nR.  I don't know why they don't use that, but anyhow...

<<<<<<< HEAD
        E_th = einstein.thermal_energy( T, params['T_einstein'], params['n'] )
        C_V0 = einstein.heat_capacity_v( T_0, params['T_einstein'], params['n'] )
=======
        E_th = einstein.thermal_energy( T, params['einstein_T'], params['n'] )
        C_V0 = einstein.heat_capacity_v( params['T_0'], params['einstein_T'], params['n'] )
>>>>>>> 5299c725
        P_th = params['a_0']*params['K_0'] / C_V0 * E_th
        return P_th

    def __relative_thermal_pressure( self, T, params):
        """
        Returns relative thermal pressure [Pa] as a function of T-params['T_0'] [K] 
        EQ 12 - 1 of Holland and Powell, 2011 
        """
        return self.__thermal_pressure(T, params) - \
               self.__thermal_pressure(params['T_0'], params)

    def __intCpdT (self, temperature, params):
        """
        Returns the thermal addition to the standard state enthalpy [J/mol]
        at ambient pressure [Pa]
        """
        return (params['Cp'][0]*temperature + 0.5*params['Cp'][1]*np.power(temperature,2.) - params['Cp'][2]/temperature + 2.*params['Cp'][3]*np.sqrt(temperature)) - (params['Cp'][0]*params['T_0'] + 0.5*params['Cp'][1]*params['T_0']*params['T_0'] - params['Cp'][2]/params['T_0'] + 2.0*params['Cp'][3]*np.sqrt(params['T_0']))

    def __intCpoverTdT (self, temperature, params):
        """
        Returns the thermal addition to the standard state entropy [J/K/mol]
        at ambient pressure [Pa]
        """
        return (params['Cp'][0]*np.log(temperature) + params['Cp'][1]*temperature - 0.5*params['Cp'][2]/np.power(temperature,2.) - 2.0*params['Cp'][3]/np.sqrt(temperature)) - (params['Cp'][0]*np.log(params['T_0']) + params['Cp'][1]*params['T_0'] - 0.5*params['Cp'][2]/(params['T_0']*params['T_0']) - 2.0*params['Cp'][3]/np.sqrt(params['T_0']))

    def _magnetic_gibbs(self, pressure, temperature, params):
        """
        Returns the magnetic contribution to the Gibbs free energy [J/mol]
        Expressions are those used by Chin, Hertzman and Sundman (1987)
        as reported in Sundman in the Journal of Phase Equilibria (1991)
        """

        structural_parameter=params['magnetic_structural_parameter']
        tau=temperature/(params['curie_temperature'][0] + pressure*params['curie_temperature'][1])
        magnetic_moment=params['magnetic_moment'][0] + pressure*params['magnetic_moment'][1]

        A = (518./1125.) + (11692./15975.)*((1./structural_parameter) - 1.)
        if tau < 1: 
            f=1.-(1./A)*(79./(140.*structural_parameter*tau) + (474./497.)*(1./structural_parameter - 1.)*(np.power(tau, 3.)/6. + np.power(tau, 9.)/135. + np.power(tau, 15.)/600.))
        else:
            f=-(1./A)*(np.power(tau,-5)/10. + np.power(tau,-15)/315. + np.power(tau, -25)/1500.)
        return constants.gas_constant*temperature*np.log(magnetic_moment + 1.)*f
        
    def validate_parameters(self, params):
        """
        Check for existence and validity of the parameters
        """

        if 'T_0' not in params:
            params['T_0'] = 298.15
        if 'P_0' not in params:
            params['P_0'] = 0.9999999e5

        #if G and Gprime are not included this is presumably deliberate,
        #as we can model density and bulk modulus just fine without them,
        #so just add them to the dictionary as nans
        if 'H_0' not in params:
            params['H_0'] = float('nan')
        if 'S_0' not in params:
            params['S_0'] = float('nan')
        if 'G_0' not in params:
            params['G_0'] = float('nan')
        if 'Gprime_0' not in params:
            params['Gprime_0'] = float('nan')


        if 'T_einstein' not in params: # set standard einstein temperature
            params['T_einstein'] = self.__einstein_temperature(params['S_0'], params['n'])

  
        #check that all the required keys are in the dictionary
        expected_keys = ['H_0', 'S_0', 'V_0', 'Cp', 'a_0', 'K_0', 'Kprime_0', 'Kdprime_0', 'n', 'molar_mass']
        for k in expected_keys:
            if k not in params:
                raise KeyError('params object missing parameter : ' + k)
        
        # Empirical Einstein temperature
        # Holland and Powell, 2011; base of p.346, para.1
        if 'einstein_T' not in params:
            params['einstein_T'] = 10636./(params['S_0']/params['n'] + 6.44)


        #now check that the values are reasonable.  I mostly just
        #made up these values from experience, and we are only 
        #raising a warning.  Better way to do this? [IR]
        if params['G_0'] is not float('nan') and (params['G_0'] < 0. or params['G_0'] > 1.e13):
            warnings.warn( 'Unusual value for G_0', stacklevel=2 )
        if params['Gprime_0'] is not float('nan') and (params['Gprime_0'] < -5. or params['Gprime_0'] > 10.):
            warnings.warn( 'Unusual value for Gprime_0', stacklevel=2 )

        if params['T_0'] < 0.:
            warnings.warn( 'Unusual value for T_0', stacklevel=2 )
        if params['P_0'] < 0.:
            warnings.warn( 'Unusual value for P_0', stacklevel=2 )

        # no test for H_0
        if params['S_0'] is not float('nan') and params['S_0'] < 0.:
            warnings.warn( 'Unusual value for S_0', stacklevel=2 )
        if params['V_0'] < 1.e-7 or params['V_0'] > 1.e-2:
            warnings.warn( 'Unusual value for V_0', stacklevel=2 )

            
        if self.heat_capacity_p0(params['T_0'],params) < 0.:
            warnings.warn( 'Negative heat capacity at T_0', stacklevel=2 )
        if self.heat_capacity_p0(2000.,params) < 0.:
            warnings.warn( 'Negative heat capacity at 2000K', stacklevel=2 )
 
        if params['a_0'] < 0. or params['a_0'] > 1.e-3:
            warnings.warn( 'Unusual value for a_0', stacklevel=2 )
        if params['K_0'] < 1.e9 or params['K_0'] > 1.e13:
            warnings.warn( 'Unusual value for K_0', stacklevel=2 )
        if params['Kprime_0'] < 0. or params['Kprime_0'] > 10.:
            warnings.warn( 'Unusual value for Kprime_0', stacklevel=2 )
        # no test for Kdprime_0

        if params['n'] < 1. or params['n'] > 1000.:
            warnings.warn( 'Unusual value for n', stacklevel=2 )
        if params['molar_mass'] < 0.001 or params['molar_mass'] > 10.:
            warnings.warn( 'Unusual value for molar_mass', stacklevel=2 )<|MERGE_RESOLUTION|>--- conflicted
+++ resolved
@@ -89,16 +89,10 @@
         """
         a, b, c = mt.tait_constants(params)
         Pth=self.__relative_thermal_pressure(temperature,params)
-<<<<<<< HEAD
-        psubpth=pressure-Pth
-        C_V0 = einstein.heat_capacity_v( T_0, params['T_einstein'], params['n'] )
-        C_V =  einstein.heat_capacity_v(temperature, params['T_einstein'], params['n'])
-=======
         psubpth=pressure-params['P_0']-Pth
 
         C_V0 = einstein.heat_capacity_v( params['T_0'], params['einstein_T'], params['n'] )
         C_V =  einstein.heat_capacity_v(temperature, params['einstein_T'],params['n'])
->>>>>>> 5299c725
         alpha = params['a_0'] * (C_V/C_V0) *1./((1.+b*psubpth)*(a + (1.-a)*np.power((1+b*psubpth), c)))
  
         return alpha
@@ -147,16 +141,7 @@
         psubpth=pressure-params['P_0']-Pth
 
         # EQ 13
-<<<<<<< HEAD
-
-        if b*Pth > 1.:
-            warnings.warn( 'b*Pth > 1, temperature too high for Modified Tait EoS', stacklevel=2 )
-            intVdP = pressure*params['V_0']*(1. - a + (a*( -np.power((1. + b*(pressure-Pth)), 1.-c))/(b*(c-1.)*pressure)))
-        else:
-            intVdP = pressure*params['V_0']*(1. - a + (a*(np.power((1.-b*Pth), 1.-c) - np.power((1. + b*(pressure-Pth)), 1.-c))/(b*(c-1.)*pressure)))
-=======
         intVdP = (pressure-params['P_0'])*params['V_0']*(1. - a + (a*(np.power((1.-b*Pth), 1.-c) - np.power((1. + b*(psubpth)), 1.-c))/(b*(c-1.)*(pressure-params['P_0']))))
->>>>>>> 5299c725
 
         # Add order-disorder terms if required
         if params.has_key('landau_Tc'): # For a phase transition described by Landau term
@@ -183,11 +168,7 @@
         a, b, c = mt.tait_constants(params)
         Pth=self.__relative_thermal_pressure(temperature,params)
 
-<<<<<<< HEAD
-        ksi_over_ksi_0=einstein.heat_capacity_v( temperature, params['T_einstein'], params['n'] )/einstein.heat_capacity_v( T_0, params['T_einstein'], params['n'] )
-=======
         ksi_over_ksi_0=einstein.heat_capacity_v( temperature, params['einstein_T'], params['n'] )/einstein.heat_capacity_v( params['T_0'], params['einstein_T'], params['n'] )
->>>>>>> 5299c725
 
         dintVdpdx=(params['V_0']*params['a_0']*params['K_0']*a*ksi_over_ksi_0)*(np.power((1.+b*(pressure-params['P_0']-Pth)), 0.-c) - np.power((1.-b*Pth), 0.-c))
 
@@ -229,11 +210,7 @@
         a, b, c = mt.tait_constants(params)
         Pth=self.__relative_thermal_pressure(temperature,params)
 
-<<<<<<< HEAD
-        ksi_over_ksi_0=einstein.heat_capacity_v( temperature, params['T_einstein'], params['n'] )/einstein.heat_capacity_v( T_0, params['T_einstein'], params['n'] )
-=======
         ksi_over_ksi_0=einstein.heat_capacity_v( temperature, params['einstein_T'], params['n'] )/einstein.heat_capacity_v( params['T_0'], params['einstein_T'], params['n'] )
->>>>>>> 5299c725
 
         dSdT=params['V_0']*params['K_0']*np.power((ksi_over_ksi_0*params['a_0']),2.0)*(np.power((1.+b*(pressure-params['P_0']-Pth)), -1.-c) - np.power((1.-b*Pth), -1.-c))
 
@@ -259,13 +236,8 @@
         # Note that the xi function in HP2011 is just the Einstein heat capacity
         # divided by 3nR.  I don't know why they don't use that, but anyhow...
 
-<<<<<<< HEAD
-        E_th = einstein.thermal_energy( T, params['T_einstein'], params['n'] )
-        C_V0 = einstein.heat_capacity_v( T_0, params['T_einstein'], params['n'] )
-=======
         E_th = einstein.thermal_energy( T, params['einstein_T'], params['n'] )
         C_V0 = einstein.heat_capacity_v( params['T_0'], params['einstein_T'], params['n'] )
->>>>>>> 5299c725
         P_th = params['a_0']*params['K_0'] / C_V0 * E_th
         return P_th
 
@@ -330,11 +302,6 @@
             params['G_0'] = float('nan')
         if 'Gprime_0' not in params:
             params['Gprime_0'] = float('nan')
-
-
-        if 'T_einstein' not in params: # set standard einstein temperature
-            params['T_einstein'] = self.__einstein_temperature(params['S_0'], params['n'])
-
   
         #check that all the required keys are in the dictionary
         expected_keys = ['H_0', 'S_0', 'V_0', 'Cp', 'a_0', 'K_0', 'Kprime_0', 'Kdprime_0', 'n', 'molar_mass']
